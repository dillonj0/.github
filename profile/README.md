# BYU **Web Programming** `cs260`

<img src="webprogrammingcover.jpg" width="500">

<<<<<<< HEAD
Welcome to Web Programming 260. The course hosts all the repositories for the instruction and assignments. This includes interacting with [CodePen](https://codepen.io) assignments, rebuilding a demonstration application, and creating and hosting your own start up web application. The content of the course is open for you to browse the [instruction](instructionTopics.md) and [example projects](https://demo.cs260.click). Assignments, quizes, and tests are submitted through Canvas.
=======
Welcome to Web Programming 260. The course hosts all the repositories for the instruction and assignments. This includes interacting with [CodePen](https://codepen.io) assignments, rebuilding a demonstration application, and creating your own start up application. The content of the course is open for you to browse the [instruction](./instructionTopics.md) and [example projects](https://demo.cs260.click).
>>>>>>> 026ee4dc

# Technologies and Instruction

The course covers a full stack of technologies. For a detailed discussion of each, refer to the course [instruction](instructionTopics.md). The instruction makes extensive use of [MDN Web Docs](https://developer.mozilla.org/) and we highly encourage you to spend many hours getting lost in their exceptional content.

- [Console](https://developer.mozilla.org/en-US/docs/Learn/Tools_and_testing/Understanding_client-side_tools/Command_line)
- [HTML](https://developer.mozilla.org/en-US/docs/Web/HTML)
- [CSS](https://developer.mozilla.org/en-US/docs/Web/CSS)
- [JavaScript](https://developer.mozilla.org/en-US/docs/Web/JavaScript/Language_Overview)
- [Domain Names](https://developer.mozilla.org/en-US/docs/Learn/Common_questions/What_is_a_domain_name)
- [HTTP](https://developer.mozilla.org/en-US/docs/Web/HTTP) and [URL](https://developer.mozilla.org/en-US/docs/Learn/Common_questions/What_is_a_URL)
- [Web Servers](https://developer.mozilla.org/en-US/docs/Learn/Common_questions/What_is_a_web_server) focusing on [AWS](https://aws.amazon.com//) and [CaddyServer](https://caddyserver.com/)
- [Web Services](https://developer.mozilla.org/en-US/docs/Learn/JavaScript/Client-side_web_APIs/Introduction)
- [Web Frameworks](https://developer.mozilla.org/en-US/docs/Learn/Tools_and_testing/Client-side_JavaScript_frameworks/Introduction) focusing on [React](react/react.md)
- TLS and web certificates
- Data Services focusing on [MongoDB](https://www.mongodb.com/)
- [Security](https://developer.mozilla.org/en-US/docs/Web/Security)
- [Progressive Web Applications](https://developer.mozilla.org/en-US/docs/Web/Progressive_web_apps)<|MERGE_RESOLUTION|>--- conflicted
+++ resolved
@@ -2,11 +2,7 @@
 
 <img src="webprogrammingcover.jpg" width="500">
 
-<<<<<<< HEAD
-Welcome to Web Programming 260. The course hosts all the repositories for the instruction and assignments. This includes interacting with [CodePen](https://codepen.io) assignments, rebuilding a demonstration application, and creating and hosting your own start up web application. The content of the course is open for you to browse the [instruction](instructionTopics.md) and [example projects](https://demo.cs260.click). Assignments, quizes, and tests are submitted through Canvas.
-=======
-Welcome to Web Programming 260. The course hosts all the repositories for the instruction and assignments. This includes interacting with [CodePen](https://codepen.io) assignments, rebuilding a demonstration application, and creating your own start up application. The content of the course is open for you to browse the [instruction](./instructionTopics.md) and [example projects](https://demo.cs260.click).
->>>>>>> 026ee4dc
+Welcome to Web Programming 260. The course hosts all the repositories for the instruction and assignments. This includes interacting with [CodePen](https://codepen.io) assignments, rebuilding a demonstration application, and creating and hosting your own start up web application. The content of the course is open for you to browse the [instruction](./instructionTopics.md) and [example projects](https://demo.cs260.click). Assignments, quizes, and tests are submitted through Canvas.
 
 # Technologies and Instruction
 
